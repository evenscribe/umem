--- conflicted
+++ resolved
@@ -10,11 +10,8 @@
 [workspace.dependencies]
 umem_search = {path = "crates/umem_search"}
 umem_doc_parser = {path = "crates/umem_doc_parser"}
-<<<<<<< HEAD
 umem_embeddings = {path = "crates/umem_embeddings"}
-=======
 umem_vector = {path = "crates/umem_vector"}
->>>>>>> efd994c3
 anyhow = "1.0.98"
 tokio = { version = "1.45.1", features = ["rt-multi-thread"] }
 serde_json = "1.0.140"
