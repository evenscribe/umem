--- conflicted
+++ resolved
@@ -12,20 +12,13 @@
 umem_doc_parser = {path = "crates/umem_doc_parser"}
 umem_vector = {path = "crates/umem_vector"}
 anyhow = "1.0.98"
-<<<<<<< HEAD
 lazy_static = "1.5.0"
+tokio = { version = "1.45.1", features = ["rt-multi-thread"] }
+serde_json = "1.0.140"
 
 [dependencies]
 umem_search = { workspace = true }
 umem_doc_parser = { workspace = true}
 anyhow = { workspace = true }
-=======
-tokio = { version = "1.45.1", features = ["rt-multi-thread"] }
-serde_json = "1.0.140"
-
-[dependencies]
-umem_search = { workspace = true }
-anyhow = { workspace = true }
 tokio = { workspace = true, features = ["rt-multi-thread"] }
-serde_json = { workspace = true }
->>>>>>> 5de91d55
+serde_json = { workspace = true }